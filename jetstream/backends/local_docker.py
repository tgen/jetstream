import os
import re
import glob
import shlex
import logging
import asyncio
import jetstream
from jetstream.tasks import get_fd_paths
from asyncio import Lock, BoundedSemaphore, create_subprocess_shell, CancelledError

log = logging.getLogger('jetstream.backends')


class LocalDockerBackend(jetstream.backends.BaseBackend):
    def __init__(self, cpus=None, blocking_io_penalty=None):
        """The LocalDockerBackend executes tasks as processes on the local machine.

        This contains a semaphore that limits tasks by the number of cpus
        that they require. It requires that self.runner be set to get the
        event loop, so it's not instantiated until preflight.

        :param cpus: If this is None, the number of available CPUs will be
            guessed. This cannot be changed after starting the backend.
        :param blocking_io_penalty: Delay (in seconds) when a BlockingIOError
            prevents a new process from spawning.
        :param max_concurrency: Max concurrency limit
        """
        super(LocalDockerBackend, self).__init__()
        self.cpus = cpus \
                    or jetstream.settings['backends']['local']['cpus'] \
                    or jetstream.utils.guess_local_cpus()
        self.bip = blocking_io_penalty \
                   or jetstream.settings['backends']['local']['blocking_io_penalty'].get(int)
        self._cpu_sem = BoundedSemaphore( self.cpus )
        memory_bytes = os.sysconf('SC_PAGE_SIZE') * os.sysconf('SC_PHYS_PAGES')
        self.memory_gb = int( memory_bytes/(1024.**3) )
        self._mem_sem = BoundedSemaphore( self.memory_gb )
        self._resources_lock = Lock()
        log.info(f'LocalDockerBackend initialized with {self.cpus} cpus and {self.memory_gb}G memory')
        
    async def spawn( self,
                     task, 
                     allow_cpus_overbooking = True, 
                     allow_memory_overbooking = True ):
        log.debug('Spawn: {}'.format(task))
        
        if 'cmd' not in task.directives:
            return task.complete()
    
        cmd = task.directives['cmd']
        input_filenames = task.directives.get( 'input', [] )
        output_filenames = task.directives.get( 'output', [] )
        cpus = task.directives.get('cpus', 0)
        
        memory_gb_required_str = task.directives.get('mem', "0G")
        memory_gb_required_value = int( memory_gb_required_str[:-1] )
        memory_gb_required_unit = memory_gb_required_str[-1]
        if memory_gb_required_unit == "M":
            memory_gb_required_value = 1
        elif memory_gb_required_unit != "G":
            raise RuntimeError('Task memory units must be M or G')

        container = task.directives.get( 'container', None )
        digest = task.directives.get( 'digest', None )
        if container == None:
            raise RuntimeError(f'container argument missing for task: {task.name}')
        try:
<<<<<<< HEAD
            image, tag = container.split(':')
        except ValueError:
            log.debug( f'Tag not defined for {container}, assuming latest')
            image = container
            tag = 'latest'

        if digest == None:
            docker_image = f"{image}:{tag}"
        else:
            # Stripping sha256 in case it was already included in digest
            digest = re.sub('^sha256:', '', digest)
            docker_image = f"{image}@sha256:{digest}"
=======
            container = task.directives.get( 'container' ).replace( "--nohttps ", "" )
        except:
            log.warning( f'Could not parse the docker image for {task.name}: Proceeding anyways ...' )
            
        docker_authentication_token = task.directives.get( 'docker_authentication_token' )
>>>>>>> 3e03d294
        
        docker_authentication_token = task.directives.get( 'docker_authentication_token', None )

        cpus_reserved = 0
        memory_gb_reserved = 0
        open_fps = list()

        if cpus > self.cpus:
            if allow_cpus_overbooking:
                log.warning( f'Task cpus ({cpus}) greater than system cpus ({self.cpus}), {task.name}: Proceeding anyways ...' )
                cpus = self.cpus
            else:
                raise RuntimeError('Task cpus greater than system cpus')

        if memory_gb_required_value > self.memory_gb:
            if allow_memory_overbooking:
                log.warning( f'Task mem ({memory_gb_required_value}G) greater than system mem ({self.memory_gb}G), {task.name}: Proceeding anyways ...' )
                memory_gb_required_value = self.memory_gb
            else:
                raise RuntimeError('Task mem greater than system mem')
        
        try:
            async with self._resources_lock:
                log.debug('Reserving cpus: {}'.format(task))
                for i in range(cpus):
                    await self._cpu_sem.acquire()
                    cpus_reserved += 1
                
                log.debug('Reserving mem: {}'.format(task))
                for i in range(memory_gb_required_value):
                    await self._mem_sem.acquire()
                    memory_gb_reserved += 1
                
                log.debug('Resources reserved: {}'.format(task))
                
            stdin, stdout, stderr = get_fd_paths(task, self.runner.project)

            if stdin:
                stdin_fp = open(stdin, 'r')
                open_fps.append(stdin_fp)
            else:
                stdin_fp = None

            if stdout:
                stdout_fp = open(stdout, 'w')
                open_fps.append(stdout_fp)
            else:
                stdout_fp = None

            if stderr:
                stderr_fp = open(stderr, 'w')
                open_fps.append(stderr_fp)
            else:
                stderr_fp = None

            p = await self.subprocess_sh(
                cmd,
                task_name=task.name,
                input_filenames=input_filenames,
                output_filenames=output_filenames,
                container=container,
                docker_authentication_token=docker_authentication_token,
                stdin=stdin_fp,
                stdout=stdout_fp,
                stderr=stderr_fp
            )

            task.state.update(
                stdout_path=stdout,
                stderr_path=stderr,
                label=f'Slurm({p.pid})',
            )

            log.info(f'LocalDockerBackend spawned({p.pid}): {task.name}')
            rc = await p.wait()

            if rc != 0:
                log.info(f'Failed: {task.name}')
                return task.fail(p.returncode)
            else:
                log.info(f'Complete: {task.name}')
                return task.complete(p.returncode)
        except CancelledError:
            task.state['err'] = 'Runner cancelled Backend.spawn()'
            return task.fail(-15)
        finally:
            for fp in open_fps:
                fp.close()

            for i in range(cpus_reserved):
                self._cpu_sem.release()

            for i in range(memory_gb_reserved):
                self._mem_sem.release()
                
            return task

    async def subprocess_sh( self, args, task_name, *, input_filenames=[], output_filenames=[],
                             container=None, docker_authentication_token=None,
                             stdin=None, stdout=None, stderr=None,
                             cwd=None, encoding=None, errors=None, env=None,
                             loop=None, executable='/bin/bash'):
    
        try:
            docker_mounts = set()
            
            for input_filename_glob_pattern in input_filenames:
                input_filenames_glob = glob.glob( input_filename_glob_pattern )
                if len( input_filenames_glob ) == 0:
                    raise RuntimeError(f'input file(s) do not exist: {input_filename_glob_pattern}')
                for input_filename in input_filenames_glob:
                    input_filename = os.path.abspath( input_filename )
                    input_filename_head, input_filename_tail = os.path.split( input_filename )
                    docker_mounts.add( input_filename_head )
            mount_strings = []
            for docker_mount in docker_mounts:
                mount_strings.append( "-v %s:%s" % ( docker_mount, docker_mount ) )
            docker_mounts_string = " ".join( mount_strings )
    
            os.makedirs( "jetstream/cmd", mode = 0o777, exist_ok = True )
            run_script_filename = f"jetstream/cmd/{task_name}.bash"
            with open( run_script_filename, "w" ) as run_script:
                run_script.write( args )
                
            command_run_string = ""
            if docker_authentication_token is not None:
                container_login_url = container.split("/")[0]
                command_run_string += f"docker login {container_login_url} -u '$oauthtoken' -p {docker_authentication_token} && "
            command_run_string += f"""docker pull {container} && docker run --user $(id -u):$(id -g) -v $(pwd):$(pwd) {docker_mounts_string} -w $(pwd) {container} bash {run_script_filename}"""
            
            log.debug('command_run_string:\n------BEGIN------\n{}\n------END------'.format(command_run_string))
            
            while 1:
                try:
                    log.debug('subprocess_run_sh: trying...')
                    p = await create_subprocess_shell(
                        command_run_string,
                        stdin=stdin,
                        stdout=stdout,
                        stderr=stderr,
                        cwd=cwd,
                        encoding=encoding,
                        errors=errors,
                        env=env,
                        executable=executable
                    )
                    break
                except BlockingIOError as e:
                    log.warning(f'System refusing new processes: {e}')
                    await asyncio.sleep(self.bip)
        except Exception as e:
            log.warning(f'Exception: {e}')
            p = await create_subprocess_shell(
                        "exit 1;",
                        stdin=stdin,
                        stdout=stdout,
                        stderr=stderr,
                        cwd=cwd,
                        encoding=encoding,
                        errors=errors,
                        env=env,
                        executable=executable )
        return p<|MERGE_RESOLUTION|>--- conflicted
+++ resolved
@@ -60,12 +60,11 @@
         elif memory_gb_required_unit != "G":
             raise RuntimeError('Task memory units must be M or G')
 
-        container = task.directives.get( 'container', None )
+        container = task.directives.get( 'container', None ).replace( "--nohttps ", "" )
         digest = task.directives.get( 'digest', None )
         if container == None:
             raise RuntimeError(f'container argument missing for task: {task.name}')
         try:
-<<<<<<< HEAD
             image, tag = container.split(':')
         except ValueError:
             log.debug( f'Tag not defined for {container}, assuming latest')
@@ -78,13 +77,6 @@
             # Stripping sha256 in case it was already included in digest
             digest = re.sub('^sha256:', '', digest)
             docker_image = f"{image}@sha256:{digest}"
-=======
-            container = task.directives.get( 'container' ).replace( "--nohttps ", "" )
-        except:
-            log.warning( f'Could not parse the docker image for {task.name}: Proceeding anyways ...' )
-            
-        docker_authentication_token = task.directives.get( 'docker_authentication_token' )
->>>>>>> 3e03d294
         
         docker_authentication_token = task.directives.get( 'docker_authentication_token', None )
 
